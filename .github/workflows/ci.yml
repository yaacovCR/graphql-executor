name: CI
on: [push, pull_request]
env:
  NODE_VERSION_USED_FOR_DEVELOPMENT: 17
jobs:
  lint:
    name: Lint source files
    runs-on: ubuntu-latest
    steps:
      - name: Checkout repo
        uses: actions/checkout@v2

      - name: Setup Node.js
        uses: actions/setup-node@v2
        with:
          cache: npm
          node-version: ${{ env.NODE_VERSION_USED_FOR_DEVELOPMENT }}

      - name: Install Dependencies
        run: npm ci --ignore-scripts

      - name: Lint ESLint
        run: npm run lint

      - name: Check Types
        run: npm run check

      - name: Lint Prettier
        run: npm run prettier:check

      - name: Spellcheck
        run: npm run check:spelling

  checkForCommonlyIgnoredFiles:
    name: Check for commonly ignored files
    runs-on: ubuntu-latest
    steps:
      - name: Checkout repo
        uses: actions/checkout@v2

      - name: Check if commit contains files that should be ignored
        run: |
          git clone --depth 1 https://github.com/github/gitignore.git &&
          cat gitignore/Node.gitignore $(find gitignore/Global -name "*.gitignore" | grep -v ModelSim) > all.gitignore &&
          if  [[ "$(git ls-files -iX all.gitignore)" != "" ]]; then
            echo "::error::Please remove these files:"
            git ls-files -iX all.gitignore
            exit 1
          fi

  checkPackageLock:
    name: Check health of package-lock.json file
    runs-on: ubuntu-latest
    steps:
      - name: Checkout repo
        uses: actions/checkout@v2

      - name: Setup Node.js
        uses: actions/setup-node@v2
        with:
          cache: npm
          node-version: ${{ env.NODE_VERSION_USED_FOR_DEVELOPMENT }}

      - name: Run npm install
        run: npm install --ignore-scripts --engine-strict --strict-peer-deps

      - name: Check that package-lock.json is in sync with package.json
        run: git diff --exit-code package-lock.json

<<<<<<< HEAD
=======
      - name: Run npm dedupe
        run: npm dedupe

      - name: Check that package-lock.json doesn't contain unnecessary duplicates
        run: git diff --exit-code package-lock.json

      - name: Check that package-lock.json doesn't have conflicts
        run: npm ls --depth 999

  integrationTests:
    name: Run integration tests
    runs-on: ubuntu-latest
    steps:
      - name: Checkout repo
        uses: actions/checkout@v2

      - name: Setup Node.js
        uses: actions/setup-node@v2
        with:
          node-version: ${{ env.NODE_VERSION_USED_FOR_DEVELOPMENT }}
          # We install bunch of packages during integration tests without locking them
          # so we skip cache action to not pollute cache for other jobs.

      - name: Install Dependencies
        run: npm ci --ignore-scripts

      - name: Run Integration Tests
        run: npm run check:integrations

  fuzz:
    name: Run fuzzing tests
    runs-on: ubuntu-latest
    steps:
      - name: Checkout repo
        uses: actions/checkout@v2

      - name: Setup Node.js
        uses: actions/setup-node@v2
        with:
          cache: npm
          node-version: ${{ env.NODE_VERSION_USED_FOR_DEVELOPMENT }}

      - name: Install Dependencies
        run: npm ci --ignore-scripts

      - name: Run Tests
        run: npm run fuzzonly

>>>>>>> 6e48d16f
  coverage:
    name: Measure test coverage
    runs-on: ubuntu-latest
    steps:
      - name: Checkout repo
        uses: actions/checkout@v2

      - name: Setup Node.js
        uses: actions/setup-node@v2
        with:
          cache: npm
          node-version: ${{ env.NODE_VERSION_USED_FOR_DEVELOPMENT }}

      - name: Install Dependencies
        run: npm ci --ignore-scripts

      - name: Run tests and measure code coverage
        run: npm run testonly:cover

      - name: Upload coverage to Codecov
        if: ${{ always() }}
        uses: codecov/codecov-action@v1
        with:
          file: ./coverage/coverage-final.json
          fail_ci_if_error: true

  test:
    name: Test GraphQL v${{ matrix.graphql_version }} with Node v${{ matrix.node_version_to_setup }}
    runs-on: ubuntu-latest
    strategy:
      matrix:
        node_version_to_setup: [12, 14, 16, 17]
        graphql_version: [15, 16]
    steps:
      - name: Checkout repo
        uses: actions/checkout@v2

      - name: Setup Node.js v${{ matrix.node_version_to_setup }}
        uses: actions/setup-node@v2
        with:
          cache: npm
          node-version: ${{ matrix.node_version_to_setup }}

<<<<<<< HEAD
      - name: Cache Node.js modules
        uses: actions/cache@v2
        with:
          path: ~/.npm
          key: ${{ runner.OS }}-node-${{ matrix.graphql_version }}-graphql-${{ hashFiles('**/package-lock.json') }}
          restore-keys: |
            ${{ runner.OS }}-node-${{ matrix.graphql_version }}-graphql-

      - name: Force GraphQL Version
        run: npm install graphql@${{ matrix.graphql_version }}

      - name: Install Dependencies
        run: npm install
=======
      - name: Install Dependencies
        run: npm ci --ignore-scripts
>>>>>>> 6e48d16f

      - name: Run Tests
        run: npm run testonly

  build:
    name: Build with GraphQL v${{ matrix.graphql_version }}
    runs-on: ubuntu-latest
    strategy:
      matrix:
        graphql_version: [15, 16]
    steps:
      - name: Checkout repo
        uses: actions/checkout@v2

      - name: Setup Node.js
        uses: actions/setup-node@v2
        with:
          node-version: ${{ env.NODE_VERSION_USED_FOR_DEVELOPMENT }}

      - name: Cache Node.js modules
        uses: actions/cache@v2
        with:
          path: ~/.npm
          key: ${{ runner.OS }}-node-${{ matrix.graphql_version }}-graphql-${{ hashFiles('**/package-lock.json') }}
          restore-keys: |
            ${{ runner.OS }}-node-${{ matrix.graphql_version }}-graphql-

      - name: Force GraphQL Version
        run: npm install graphql@${{ matrix.graphql_version }}

      - name: Install Dependencies
        run: npm install

      - name: Run Build
        run: npm run build

  benchmark:
    name: Run benchmark
    runs-on: ubuntu-latest
    steps:
      - name: Checkout repo
        uses: actions/checkout@v2
        with:
          fetch-depth: 2

      - name: Setup Node.js
        uses: actions/setup-node@v2
        with:
          cache: npm
          node-version: ${{ env.NODE_VERSION_USED_FOR_DEVELOPMENT }}

      - name: Install Dependencies
        run: npm ci --ignore-scripts

      - name: Run Benchmark
        run: 'npm run benchmark -- --revs HEAD HEAD~1'

  diff-npm-package:
    name: Diff content of NPM package
    runs-on: ubuntu-latest
    steps:
      - name: Checkout repo
        uses: actions/checkout@v2
        with:
          fetch-depth: 2

      - name: Setup Node.js
        uses: actions/setup-node@v2
        with:
          cache: npm
          node-version: ${{ env.NODE_VERSION_USED_FOR_DEVELOPMENT }}

      - name: Install Dependencies
        run: npm ci --ignore-scripts

      - name: Generate report
        run: 'node resources/diff-npm-package.js $BASE_COMMIT HEAD'
        env:
          BASE_COMMIT: ${{ github.event.pull_request.base.sha || 'HEAD~1' }}

      - name: Upload generated report
        uses: actions/upload-artifact@v2
        with:
          name: npm-dist-diff.html
          path: ./npm-dist-diff.html
          if-no-files-found: ignore

  deploy-to-npm-branch:
    name: Deploy to `npm` branch
    runs-on: ubuntu-latest
    if: |
      github.event_name == 'push' &&
      github.repository == 'yaacovCR/graphql-executor' &&
      github.ref == 'refs/heads/main'
    needs: [test, lint, build, checkForCommonlyIgnoredFiles]
    steps:
      - name: Checkout repo
        uses: actions/checkout@v2

      - name: Setup Node.js
        uses: actions/setup-node@v2
        with:
          cache: npm
          node-version: ${{ env.NODE_VERSION_USED_FOR_DEVELOPMENT }}

      - name: Install Dependencies
        run: npm ci --ignore-scripts

      - name: Build NPM package
        run: npm run build:npm

      - name: Deploy to `npm` branch
        run: npm run gitpublish:npm
        env:
          GITHUB_TOKEN: ${{ secrets.GITHUB_TOKEN }}

  deploy-to-deno-branch:
    name: Deploy to `deno` branch
    runs-on: ubuntu-latest
    if: |
      github.event_name == 'push' &&
      github.repository == 'yaacovCR/graphql-executor' &&
      github.ref == 'refs/heads/main'
    needs: [test, lint, build, checkForCommonlyIgnoredFiles]
    steps:
      - name: Checkout repo
        uses: actions/checkout@v2

      - name: Setup Node.js
        uses: actions/setup-node@v2
        with:
<<<<<<< HEAD
          node-version: ${{ env.GITHUB_TOKEN }}
=======
          cache: npm
          node-version: ${{ env.NODE_VERSION_USED_FOR_DEVELOPMENT }}
>>>>>>> 6e48d16f

      - name: Install Dependencies
        run: npm ci --ignore-scripts

      - name: Build Deno package
        run: npm run build:deno

      - name: Deploy to `deno` branch
        run: npm run gitpublish:deno
        env:
          GITHUB_TOKEN: ${{ secrets.GITHUB_TOKEN }}<|MERGE_RESOLUTION|>--- conflicted
+++ resolved
@@ -67,8 +67,6 @@
       - name: Check that package-lock.json is in sync with package.json
         run: git diff --exit-code package-lock.json
 
-<<<<<<< HEAD
-=======
       - name: Run npm dedupe
         run: npm dedupe
 
@@ -78,46 +76,6 @@
       - name: Check that package-lock.json doesn't have conflicts
         run: npm ls --depth 999
 
-  integrationTests:
-    name: Run integration tests
-    runs-on: ubuntu-latest
-    steps:
-      - name: Checkout repo
-        uses: actions/checkout@v2
-
-      - name: Setup Node.js
-        uses: actions/setup-node@v2
-        with:
-          node-version: ${{ env.NODE_VERSION_USED_FOR_DEVELOPMENT }}
-          # We install bunch of packages during integration tests without locking them
-          # so we skip cache action to not pollute cache for other jobs.
-
-      - name: Install Dependencies
-        run: npm ci --ignore-scripts
-
-      - name: Run Integration Tests
-        run: npm run check:integrations
-
-  fuzz:
-    name: Run fuzzing tests
-    runs-on: ubuntu-latest
-    steps:
-      - name: Checkout repo
-        uses: actions/checkout@v2
-
-      - name: Setup Node.js
-        uses: actions/setup-node@v2
-        with:
-          cache: npm
-          node-version: ${{ env.NODE_VERSION_USED_FOR_DEVELOPMENT }}
-
-      - name: Install Dependencies
-        run: npm ci --ignore-scripts
-
-      - name: Run Tests
-        run: npm run fuzzonly
-
->>>>>>> 6e48d16f
   coverage:
     name: Measure test coverage
     runs-on: ubuntu-latest
@@ -159,26 +117,13 @@
         uses: actions/setup-node@v2
         with:
           cache: npm
-          node-version: ${{ matrix.node_version_to_setup }}
-
-<<<<<<< HEAD
-      - name: Cache Node.js modules
-        uses: actions/cache@v2
-        with:
-          path: ~/.npm
-          key: ${{ runner.OS }}-node-${{ matrix.graphql_version }}-graphql-${{ hashFiles('**/package-lock.json') }}
-          restore-keys: |
-            ${{ runner.OS }}-node-${{ matrix.graphql_version }}-graphql-
+          node-version: ${{ matrix.node_version_to_setup }}-node-${{ matrix.graphql_version }}-graphql
+
+      - name: Install Dependencies
+        run: npm ci --ignore-scripts
 
       - name: Force GraphQL Version
-        run: npm install graphql@${{ matrix.graphql_version }}
-
-      - name: Install Dependencies
-        run: npm install
-=======
-      - name: Install Dependencies
-        run: npm ci --ignore-scripts
->>>>>>> 6e48d16f
+        run: npm install graphql@${{ matrix.graphql_version }} --save=false
 
       - name: Run Tests
         run: npm run testonly
@@ -310,12 +255,8 @@
       - name: Setup Node.js
         uses: actions/setup-node@v2
         with:
-<<<<<<< HEAD
-          node-version: ${{ env.GITHUB_TOKEN }}
-=======
-          cache: npm
-          node-version: ${{ env.NODE_VERSION_USED_FOR_DEVELOPMENT }}
->>>>>>> 6e48d16f
+          cache: npm
+          node-version: ${{ env.NODE_VERSION_USED_FOR_DEVELOPMENT }}
 
       - name: Install Dependencies
         run: npm ci --ignore-scripts
