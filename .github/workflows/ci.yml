name: CI
on: [push, pull_request]
env:
  NODE_VERSION_USED_FOR_DEVELOPMENT: 17
jobs:
  lint:
    name: Lint source files
    runs-on: ubuntu-latest
    steps:
      - name: Checkout repo
        uses: actions/checkout@v2

      - name: Setup Node.js
        uses: actions/setup-node@v2
        with:
          node-version: ${{ env.NODE_VERSION_USED_FOR_DEVELOPMENT }}

      - name: Cache Node.js modules
        uses: actions/cache@v2
        with:
          path: ~/.npm
          key: ${{ runner.OS }}-node-${{ hashFiles('**/package-lock.json') }}
          restore-keys: |
            ${{ runner.OS }}-node-

      - name: Install Dependencies
        run: npm ci

      - name: Lint ESLint
        run: npm run lint

      - name: Check Types
        run: npm run check

      - name: Lint Prettier
        run: npm run prettier:check

      - name: Spellcheck
        run: npm run check:spelling

  checkForCommonlyIgnoredFiles:
    name: Check for commonly ignored files
    runs-on: ubuntu-latest
    steps:
      - name: Checkout repo
        uses: actions/checkout@v2

      - name: Check if commit contains files that should be ignored
        run: |
          git clone --depth 1 https://github.com/github/gitignore.git &&
          cat gitignore/Node.gitignore $(find gitignore/Global -name "*.gitignore" | grep -v ModelSim) > all.gitignore &&
          if  [[ "$(git ls-files -iX all.gitignore)" != "" ]]; then
            echo "::error::Please remove these files:"
            git ls-files -iX all.gitignore
            exit 1
          fi

  checkPackageLock:
    name: Check health of package-lock.json file
    runs-on: ubuntu-latest
    steps:
      - name: Checkout repo
        uses: actions/checkout@v2

      - name: Setup Node.js
        uses: actions/setup-node@v2
        with:
          node-version: ${{ env.NODE_VERSION_USED_FOR_DEVELOPMENT }}

      - name: Run npm install
        run: npm install --package-lock-only --engine-strict --strict-peer-deps

      - name: Check that package-lock.json is in sync with package.json
        run: git diff --exit-code package-lock.json

  coverage:
    name: Measure test coverage
    runs-on: ubuntu-latest
    steps:
      - name: Checkout repo
        uses: actions/checkout@v2

      - name: Setup Node.js
        uses: actions/setup-node@v2
        with:
          node-version: ${{ env.NODE_VERSION_USED_FOR_DEVELOPMENT }}

      - name: Cache Node.js modules
        uses: actions/cache@v2
        with:
          path: ~/.npm
          key: ${{ runner.OS }}-node-${{ hashFiles('**/package-lock.json') }}
          restore-keys: |
            ${{ runner.OS }}-node-

      - name: Install Dependencies
        run: npm ci

      - name: Run tests and measure code coverage
        run: npm run testonly:cover

      - name: Upload coverage to Codecov
        if: ${{ always() }}
        uses: codecov/codecov-action@v1
        with:
          file: ./coverage/coverage-final.json
          fail_ci_if_error: true

  test:
    name: Test GraphQL v${{ matrix.graphql_version }} with Node v${{ matrix.node_version_to_setup }}
    runs-on: ubuntu-latest
    strategy:
      matrix:
<<<<<<< HEAD
        node_version_to_setup: [12, 14, 16]
        graphql_version: [15, 16]
=======
        node_version_to_setup: [12, 14, 16, 17]
>>>>>>> 01dfa686
    steps:
      - name: Checkout repo
        uses: actions/checkout@v2

      - name: Setup Node.js v${{ matrix.node_version_to_setup }}
        uses: actions/setup-node@v2
        with:
          node-version: ${{ matrix.node_version_to_setup }}

      - name: Cache Node.js modules
        uses: actions/cache@v2
        with:
          path: ~/.npm
          key: ${{ runner.OS }}-node-${{ matrix.graphql_version }}-graphql-${{ hashFiles('**/package-lock.json') }}
          restore-keys: |
            ${{ runner.OS }}-node-${{ matrix.graphql_version }}-graphql-

      - name: Force GraphQL Version
        run: npm install graphql@${{ matrix.graphql_version }}

      - name: Install Dependencies
        run: npm install

      - name: Run Tests
        run: npm run testonly

  build:
    name: Build with GraphQL v${{ matrix.graphql_version }}
    runs-on: ubuntu-latest
    strategy:
      matrix:
        graphql_version: [15, 16]
    steps:
      - name: Checkout repo
        uses: actions/checkout@v2

      - name: Setup Node.js
        uses: actions/setup-node@v2
        with:
          node-version: ${{ env.NODE_VERSION_USED_FOR_DEVELOPMENT }}

      - name: Cache Node.js modules
        uses: actions/cache@v2
        with:
          path: ~/.npm
          key: ${{ runner.OS }}-node-${{ matrix.graphql_version }}-graphql-${{ hashFiles('**/package-lock.json') }}
          restore-keys: |
            ${{ runner.OS }}-node-${{ matrix.graphql_version }}-graphql-

      - name: Force GraphQL Version
        run: npm install graphql@${{ matrix.graphql_version }}

      - name: Install Dependencies
        run: npm install

      - name: Run Build
        run: npm run build

  benchmark:
    name: Run benchmark
    runs-on: ubuntu-latest
    steps:
      - name: Checkout repo
        uses: actions/checkout@v2
        with:
          fetch-depth: 2

      - name: Setup Node.js
        uses: actions/setup-node@v2
        with:
          node-version: ${{ env.NODE_VERSION_USED_FOR_DEVELOPMENT }}

      - name: Cache Node.js modules
        uses: actions/cache@v2
        with:
          path: ~/.npm
          key: ${{ runner.OS }}-node-${{ hashFiles('**/package-lock.json') }}
          restore-keys: |
            ${{ runner.OS }}-node-

      - name: Install Dependencies
        run: npm ci

      - name: Run Benchmark
        run: 'npm run benchmark -- --revs HEAD HEAD~1'

  diff-npm-package:
    name: Diff content of NPM package
    runs-on: ubuntu-latest
    steps:
      - name: Checkout repo
        uses: actions/checkout@v2
        with:
          fetch-depth: 2

      - name: Setup Node.js
        uses: actions/setup-node@v2
        with:
          node-version: ${{ env.NODE_VERSION_USED_FOR_DEVELOPMENT }}

      - name: Cache Node.js modules
        uses: actions/cache@v2
        with:
          path: ~/.npm
          key: ${{ runner.OS }}-node-${{ hashFiles('**/package-lock.json') }}
          restore-keys: |
            ${{ runner.OS }}-node-

      - name: Install Dependencies
        run: npm ci

      - name: Generate report
        run: 'node resources/diff-npm-package.js $BASE_COMMIT HEAD'
        env:
          BASE_COMMIT: ${{ github.event.pull_request.base.sha || 'HEAD~1' }}

      - name: Upload generated report
        uses: actions/upload-artifact@v2
        with:
          name: npm-dist-diff.html
          path: ./npm-dist-diff.html
          if-no-files-found: ignore

  deploy-to-npm-branch:
    name: Deploy to `npm` branch
    runs-on: ubuntu-latest
    if: |
      github.event_name == 'push' &&
      github.repository == 'yaacovCR/graphql-executor' &&
      github.ref == 'refs/heads/main'
    needs: [test, lint, build, checkForCommonlyIgnoredFiles]
    steps:
      - name: Checkout repo
        uses: actions/checkout@v2

      - name: Setup Node.js
        uses: actions/setup-node@v2
        with:
          node-version: ${{ env.NODE_VERSION_USED_FOR_DEVELOPMENT }}

      - name: Cache Node.js modules
        uses: actions/cache@v2
        with:
          path: ~/.npm
          key: ${{ runner.OS }}-node-${{ hashFiles('**/package-lock.json') }}
          restore-keys: |
            ${{ runner.OS }}-node-

      - name: Install Dependencies
        run: npm ci

      - name: Build NPM package
        run: npm run build:npm

      - name: Deploy to `npm` branch
        run: npm run gitpublish:npm
        env:
          GITHUB_TOKEN: ${{ secrets.GITHUB_TOKEN }}

  deploy-to-deno-branch:
    name: Deploy to `deno` branch
    runs-on: ubuntu-latest
    if: |
      github.event_name == 'push' &&
      github.repository == 'yaacovCR/graphql-executor' &&
      github.ref == 'refs/heads/main'
    needs: [test, lint, build, checkForCommonlyIgnoredFiles]
    steps:
      - name: Checkout repo
        uses: actions/checkout@v2

      - name: Setup Node.js
        uses: actions/setup-node@v2
        with:
          node-version: ${{ env.GITHUB_TOKEN }}

      - name: Cache Node.js modules
        uses: actions/cache@v2
        with:
          path: ~/.npm
          key: ${{ runner.OS }}-node-${{ hashFiles('**/package-lock.json') }}
          restore-keys: |
            ${{ runner.OS }}-node-

      - name: Install Dependencies
        run: npm ci

      - name: Build Deno package
        run: npm run build:deno

      - name: Deploy to `deno` branch
        run: npm run gitpublish:deno
        env:
          GITHUB_TOKEN: ${{ secrets.GITHUB_TOKEN }}<|MERGE_RESOLUTION|>--- conflicted
+++ resolved
@@ -111,12 +111,8 @@
     runs-on: ubuntu-latest
     strategy:
       matrix:
-<<<<<<< HEAD
-        node_version_to_setup: [12, 14, 16]
+        node_version_to_setup: [12, 14, 16, 17]
         graphql_version: [15, 16]
-=======
-        node_version_to_setup: [12, 14, 16, 17]
->>>>>>> 01dfa686
     steps:
       - name: Checkout repo
         uses: actions/checkout@v2
