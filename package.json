{
<<<<<<< HEAD
  "name": "graphql-executor",
  "version": "0.0.8",
  "description": "A customizable GraphQL Spec compliant Executor class.",
=======
  "name": "graphql",
  "version": "16.0.0",
  "description": "A Query Language and Runtime which can target any service.",
>>>>>>> 958ac6c9
  "license": "MIT",
  "main": "index",
  "module": "index.mjs",
<<<<<<< HEAD
  "types": "NotSupportedTSVersion.d.ts",
  "typesVersions": {
    ">=4.1.0": {
      "*": [
        "index.d.ts"
      ],
      "*/*": [
        "*/index.d.ts"
      ],
      "*/*/*": [
        "*/*"
=======
  "typesVersions": {
    ">=4.1.0": {
      "*": [
        "*"
>>>>>>> 958ac6c9
      ]
    }
  },
  "sideEffects": false,
  "homepage": "https://github.com/yaacovCR/graphql-executor",
  "bugs": {
    "url": "https://github.com/yaacovCR/graphql-executor/issues"
  },
  "repository": {
    "type": "git",
    "url": "https://github.com/yaacovCR/graphql-executor.git"
  },
  "keywords": [
    "executor",
    "graphql",
    "graphql-executor",
    "graphql-js"
  ],
  "engines": {
    "node": "^12.22.0 || ^14.16.0 || >=16.0.0"
  },
  "scripts": {
    "benchmark": "node benchmark/benchmark.js",
    "test": "npm run lint && npm run check && npm run testonly && npm run prettier:check && npm run check:spelling && npm run build",
    "lint": "eslint --cache --max-warnings 0 .",
    "check": "tsc --pretty",
    "testonly": "mocha --full-trace src/**/__tests__/**/*-test.ts",
    "testonly:cover": "nyc npm run testonly",
    "prettier": "prettier --write --list-different .",
    "prettier:check": "prettier --check .",
<<<<<<< HEAD
    "check:spelling": "cspell --cache --no-progress **/*",
    "build": "npm run build:npm && npm run build:deno",
=======
    "check:spelling": "cspell --cache --no-progress '**/*'",
    "check:integrations": "npm run build:npm && npm run build:deno && mocha --full-trace integrationTests/*-test.js",
>>>>>>> 958ac6c9
    "build:npm": "node resources/build-npm.js",
    "build:deno": "node resources/build-deno.js",
    "gitpublish:npm": "bash ./resources/gitpublish.sh npm npmDist",
    "gitpublish:deno": "bash ./resources/gitpublish.sh deno denoDist",
    "changeset": "changeset add",
    "changeset:version": "changeset version && npm install --package-lock-only",
    "changeset:publish": "npm run build:npm && changeset publish"
  },
  "publishConfig": {
    "access": "public",
    "directory": "npmDist"
  },
  "peerDependencies": {
    "graphql": "^15.0.0 || ^16.0.0-rc"
  },
  "devDependencies": {
    "@babel/core": "7.15.8",
    "@babel/eslint-parser": "7.15.8",
    "@babel/plugin-syntax-typescript": "7.14.5",
    "@babel/plugin-transform-typescript": "7.15.8",
    "@babel/preset-env": "7.15.8",
    "@babel/register": "7.15.3",
    "@changesets/cli": "^2.17.0",
    "@types/chai": "4.2.22",
    "@types/mocha": "9.0.0",
    "@types/node": "16.11.1",
    "@typescript-eslint/eslint-plugin": "5.0.0",
    "@typescript-eslint/parser": "5.0.0",
    "chai": "4.3.4",
    "cspell": "5.12.3",
    "eslint": "7.32.0",
    "eslint-plugin-import": "2.25.2",
    "eslint-plugin-internal-rules": "file:./resources/eslint-internal-rules",
    "eslint-plugin-istanbul": "0.1.2",
    "eslint-plugin-node": "11.1.0",
    "eslint-plugin-tsdoc": "0.2.14",
    "mocha": "9.1.3",
    "nyc": "15.1.0",
    "prettier": "2.4.1",
    "typescript": "4.4.4"
  }
}<|MERGE_RESOLUTION|>--- conflicted
+++ resolved
@@ -1,34 +1,14 @@
 {
-<<<<<<< HEAD
   "name": "graphql-executor",
   "version": "0.0.8",
   "description": "A customizable GraphQL Spec compliant Executor class.",
-=======
-  "name": "graphql",
-  "version": "16.0.0",
-  "description": "A Query Language and Runtime which can target any service.",
->>>>>>> 958ac6c9
   "license": "MIT",
   "main": "index",
   "module": "index.mjs",
-<<<<<<< HEAD
-  "types": "NotSupportedTSVersion.d.ts",
-  "typesVersions": {
-    ">=4.1.0": {
-      "*": [
-        "index.d.ts"
-      ],
-      "*/*": [
-        "*/index.d.ts"
-      ],
-      "*/*/*": [
-        "*/*"
-=======
   "typesVersions": {
     ">=4.1.0": {
       "*": [
         "*"
->>>>>>> 958ac6c9
       ]
     }
   },
@@ -59,13 +39,8 @@
     "testonly:cover": "nyc npm run testonly",
     "prettier": "prettier --write --list-different .",
     "prettier:check": "prettier --check .",
-<<<<<<< HEAD
     "check:spelling": "cspell --cache --no-progress **/*",
     "build": "npm run build:npm && npm run build:deno",
-=======
-    "check:spelling": "cspell --cache --no-progress '**/*'",
-    "check:integrations": "npm run build:npm && npm run build:deno && mocha --full-trace integrationTests/*-test.js",
->>>>>>> 958ac6c9
     "build:npm": "node resources/build-npm.js",
     "build:deno": "node resources/build-deno.js",
     "gitpublish:npm": "bash ./resources/gitpublish.sh npm npmDist",
