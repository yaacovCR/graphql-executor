{
<<<<<<< HEAD
  "name": "graphql-executor",
  "version": "0.0.2",
  "description": "A customizable GraphQL Spec compliant Executor class.",
=======
  "name": "graphql",
  "version": "16.0.0-rc.4",
  "description": "A Query Language and Runtime which can target any service.",
>>>>>>> 06d9cb42
  "license": "MIT",
  "private": true,
  "main": "index",
  "module": "index.mjs",
  "types": "index.d.ts",
  "sideEffects": false,
  "homepage": "https://github.com/yaacovCR/graphql-executor",
  "bugs": {
    "url": "https://github.com/yaacovCR/graphql-executor/issues"
  },
  "repository": {
    "type": "git",
    "url": "https://github.com/yaacovCR/graphql-executor.git"
  },
  "keywords": [
    "executor",
    "graphql",
    "graphql-executor",
    "graphql-js"
  ],
  "engines": {
    "node": "^12.22.0 || ^14.16.0 || >=16.0.0"
  },
  "scripts": {
    "preversion": "bash ./resources/checkgit.sh && npm ci",
    "version": "npm test",
    "benchmark": "node benchmark/benchmark.js",
    "test": "npm run lint && npm run check && npm run testonly && npm run prettier:check && npm run check:spelling && npm run build",
    "lint": "eslint --cache --max-warnings 0 .",
    "check": "tsc --pretty",
    "testonly": "mocha --full-trace src/**/__tests__/**/*-test.ts",
    "testonly:cover": "nyc npm run testonly",
    "prettier": "prettier --write --list-different .",
    "prettier:check": "prettier --check .",
    "check:spelling": "cspell --no-progress **/*",
    "build": "npm run build:npm && npm run build:deno",
    "build:npm": "node resources/build-npm.js",
    "build:deno": "node resources/build-deno.js",
    "gitpublish:npm": "bash ./resources/gitpublish.sh npm npmDist",
    "gitpublish:deno": "bash ./resources/gitpublish.sh deno denoDist"
  },
  "dependencies": {
    "graphql": "16.0.0-rc.3"
  },
  "devDependencies": {
    "@babel/core": "7.15.5",
    "@babel/eslint-parser": "7.15.7",
    "@babel/plugin-syntax-typescript": "7.14.5",
    "@babel/plugin-transform-typescript": "7.15.4",
    "@babel/preset-env": "7.15.6",
    "@babel/register": "7.15.3",
    "@types/chai": "4.2.22",
    "@types/mocha": "9.0.0",
    "@types/node": "16.10.1",
    "@typescript-eslint/eslint-plugin": "4.31.2",
    "@typescript-eslint/parser": "4.31.2",
    "chai": "4.3.4",
    "cspell": "5.10.1",
    "eslint": "7.32.0",
    "eslint-plugin-import": "2.24.2",
    "eslint-plugin-internal-rules": "file:./resources/eslint-internal-rules",
    "eslint-plugin-istanbul": "0.1.2",
    "eslint-plugin-node": "11.1.0",
    "eslint-plugin-tsdoc": "0.2.14",
    "mocha": "9.1.2",
    "nyc": "15.1.0",
    "prettier": "2.4.1",
    "typescript": "4.4.3"
  }
}<|MERGE_RESOLUTION|>--- conflicted
+++ resolved
@@ -1,13 +1,7 @@
 {
-<<<<<<< HEAD
   "name": "graphql-executor",
   "version": "0.0.2",
   "description": "A customizable GraphQL Spec compliant Executor class.",
-=======
-  "name": "graphql",
-  "version": "16.0.0-rc.4",
-  "description": "A Query Language and Runtime which can target any service.",
->>>>>>> 06d9cb42
   "license": "MIT",
   "private": true,
   "main": "index",
@@ -50,7 +44,7 @@
     "gitpublish:deno": "bash ./resources/gitpublish.sh deno denoDist"
   },
   "dependencies": {
-    "graphql": "16.0.0-rc.3"
+    "graphql": "16.0.0-rc.4"
   },
   "devDependencies": {
     "@babel/core": "7.15.5",
