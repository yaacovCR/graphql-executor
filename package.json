{
  "name": "graphql-executor",
  "version": "0.0.10",
  "description": "A customizable GraphQL Spec compliant Executor class.",
  "license": "MIT",
  "main": "index",
  "module": "index.mjs",
  "typesVersions": {
    ">=4.1.0": {
      "*": [
        "*"
      ]
    }
  },
  "sideEffects": false,
  "homepage": "https://github.com/yaacovCR/graphql-executor",
  "bugs": {
    "url": "https://github.com/yaacovCR/graphql-executor/issues"
  },
  "repository": {
    "type": "git",
    "url": "https://github.com/yaacovCR/graphql-executor.git"
  },
  "keywords": [
    "executor",
    "graphql",
    "graphql-executor",
    "graphql-js"
  ],
  "engines": {
    "node": "^12.22.0 || ^14.16.0 || >=16.0.0"
  },
  "scripts": {
    "benchmark": "node benchmark/benchmark.js",
    "test": "npm run lint && npm run check && npm run testonly && npm run prettier:check && npm run check:spelling && npm run build",
    "lint": "eslint --cache --max-warnings 0 .",
    "check": "tsc --pretty",
    "testonly": "mocha --full-trace src/**/__tests__/**/*-test.ts",
    "testonly:cover": "c8 npm run testonly",
    "prettier": "prettier --write --list-different .",
    "prettier:check": "prettier --check .",
    "check:spelling": "cspell --cache --no-progress **/*",
    "build": "npm run build:npm && npm run build:deno",
    "build:npm": "node resources/build-npm.js",
    "build:deno": "node resources/build-deno.js",
    "gitpublish:npm": "bash ./resources/gitpublish.sh npm npmDist",
    "gitpublish:deno": "bash ./resources/gitpublish.sh deno denoDist",
    "changeset": "changeset add",
    "changeset:version": "changeset version && npm install --package-lock-only",
    "changeset:publish": "npm run build:npm && changeset publish"
  },
  "publishConfig": {
    "access": "public",
    "directory": "npmDist"
  },
  "peerDependencies": {
    "graphql": "^15.0.0 || ^16.0.0"
  },
  "devDependencies": {
<<<<<<< HEAD
    "@babel/core": "7.15.8",
    "@babel/eslint-parser": "7.15.8",
    "@babel/plugin-syntax-typescript": "7.14.5",
    "@babel/plugin-transform-typescript": "7.15.8",
    "@babel/preset-env": "7.15.8",
    "@babel/register": "7.15.3",
    "@changesets/cli": "^2.17.0",
=======
    "@babel/core": "7.16.0",
    "@babel/plugin-syntax-typescript": "7.16.0",
    "@babel/plugin-transform-typescript": "7.16.1",
    "@babel/preset-env": "7.16.4",
    "@babel/register": "7.16.0",
>>>>>>> 01dfa686
    "@types/chai": "4.2.22",
    "@types/mocha": "9.0.0",
    "@types/node": "16.11.11",
    "@typescript-eslint/eslint-plugin": "5.5.0",
    "@typescript-eslint/parser": "5.5.0",
    "c8": "7.10.0",
    "chai": "4.3.4",
    "cspell": "5.13.1",
    "eslint": "8.3.0",
    "eslint-plugin-import": "2.25.3",
    "eslint-plugin-internal-rules": "file:./resources/eslint-internal-rules",
    "eslint-plugin-node": "11.1.0",
    "eslint-plugin-tsdoc": "0.2.14",
    "mocha": "9.1.3",
    "prettier": "2.5.0",
    "typescript": "4.5.2"
  }
}<|MERGE_RESOLUTION|>--- conflicted
+++ resolved
@@ -57,21 +57,12 @@
     "graphql": "^15.0.0 || ^16.0.0"
   },
   "devDependencies": {
-<<<<<<< HEAD
-    "@babel/core": "7.15.8",
-    "@babel/eslint-parser": "7.15.8",
-    "@babel/plugin-syntax-typescript": "7.14.5",
-    "@babel/plugin-transform-typescript": "7.15.8",
-    "@babel/preset-env": "7.15.8",
-    "@babel/register": "7.15.3",
-    "@changesets/cli": "^2.17.0",
-=======
     "@babel/core": "7.16.0",
     "@babel/plugin-syntax-typescript": "7.16.0",
     "@babel/plugin-transform-typescript": "7.16.1",
     "@babel/preset-env": "7.16.4",
     "@babel/register": "7.16.0",
->>>>>>> 01dfa686
+    "@changesets/cli": "^2.17.0",
     "@types/chai": "4.2.22",
     "@types/mocha": "9.0.0",
     "@types/node": "16.11.11",
