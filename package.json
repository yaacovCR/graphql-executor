{
<<<<<<< HEAD
  "name": "graphql-executor",
  "version": "0.0.11",
  "description": "A customizable GraphQL Spec compliant Executor class.",
=======
  "name": "graphql",
  "version": "16.2.0",
  "description": "A Query Language and Runtime which can target any service.",
>>>>>>> 3ab82f49
  "license": "MIT",
  "main": "index",
  "module": "index.mjs",
  "typesVersions": {
    ">=4.1.0": {
      "*": [
        "*"
      ]
    }
  },
  "sideEffects": false,
  "homepage": "https://github.com/yaacovCR/graphql-executor",
  "bugs": {
    "url": "https://github.com/yaacovCR/graphql-executor/issues"
  },
  "repository": {
    "type": "git",
    "url": "https://github.com/yaacovCR/graphql-executor.git"
  },
  "keywords": [
    "executor",
    "graphql",
    "graphql-executor",
    "graphql-js"
  ],
  "engines": {
    "node": "^12.22.0 || ^14.16.0 || >=16.0.0"
  },
  "scripts": {
    "benchmark": "node benchmark/benchmark.js",
    "test": "npm run lint && npm run check && npm run testonly && npm run prettier:check && npm run check:spelling && npm run build",
    "lint": "eslint --cache --max-warnings 0 .",
    "check": "tsc --pretty",
    "testonly": "mocha --full-trace src/**/__tests__/**/*-test.ts",
    "testonly:cover": "c8 npm run testonly",
    "prettier": "prettier --write --list-different .",
    "prettier:check": "prettier --check .",
    "check:spelling": "cspell --cache --no-progress **/*",
    "build": "npm run build:npm && npm run build:deno",
    "build:npm": "node resources/build-npm.js",
    "build:deno": "node resources/build-deno.js",
    "gitpublish:npm": "bash ./resources/gitpublish.sh npm npmDist",
    "gitpublish:deno": "bash ./resources/gitpublish.sh deno denoDist",
    "changeset": "changeset add",
    "changeset:version": "changeset version && npm install --package-lock-only",
    "changeset:publish": "npm run build:npm && changeset publish"
  },
  "publishConfig": {
    "access": "public",
    "directory": "npmDist"
  },
  "peerDependencies": {
    "graphql": "^15.0.0 || ^16.0.0"
  },
  "devDependencies": {
    "@babel/core": "7.16.0",
    "@babel/plugin-syntax-typescript": "7.16.0",
    "@babel/plugin-transform-typescript": "7.16.1",
    "@babel/preset-env": "7.16.4",
    "@babel/register": "7.16.0",
    "@changesets/cli": "^2.17.0",
    "@types/chai": "4.2.22",
    "@types/mocha": "9.0.0",
    "@types/node": "16.11.11",
    "@typescript-eslint/eslint-plugin": "5.5.0",
    "@typescript-eslint/parser": "5.5.0",
    "c8": "7.10.0",
    "chai": "4.3.4",
    "cspell": "5.13.1",
    "eslint": "8.3.0",
    "eslint-plugin-import": "2.25.3",
    "eslint-plugin-internal-rules": "file:./resources/eslint-internal-rules",
    "eslint-plugin-node": "11.1.0",
    "eslint-plugin-tsdoc": "0.2.14",
    "mocha": "9.1.3",
    "prettier": "2.5.0",
    "typescript": "4.5.2"
  },
  "publishConfig": {
    "tag": "latest"
  }
}<|MERGE_RESOLUTION|>--- conflicted
+++ resolved
@@ -1,13 +1,7 @@
 {
-<<<<<<< HEAD
   "name": "graphql-executor",
   "version": "0.0.11",
   "description": "A customizable GraphQL Spec compliant Executor class.",
-=======
-  "name": "graphql",
-  "version": "16.2.0",
-  "description": "A Query Language and Runtime which can target any service.",
->>>>>>> 3ab82f49
   "license": "MIT",
   "main": "index",
   "module": "index.mjs",
@@ -55,10 +49,6 @@
     "changeset:version": "changeset version && npm install --package-lock-only",
     "changeset:publish": "npm run build:npm && changeset publish"
   },
-  "publishConfig": {
-    "access": "public",
-    "directory": "npmDist"
-  },
   "peerDependencies": {
     "graphql": "^15.0.0 || ^16.0.0"
   },
@@ -87,6 +77,8 @@
     "typescript": "4.5.2"
   },
   "publishConfig": {
+    "access": "public",
+    "directory": "npmDist",
     "tag": "latest"
   }
 }