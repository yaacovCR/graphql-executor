--- conflicted
+++ resolved
@@ -1,8 +1,3 @@
-<<<<<<< HEAD
-=======
-import { GraphQLSchema } from '../type/schema';
-import { GraphQLString } from '../type/scalars';
->>>>>>> 01dfa686
 import {
   GraphQLEnumType,
   GraphQLInterfaceType,
@@ -12,8 +7,6 @@
   GraphQLSchema,
   GraphQLString,
 } from 'graphql';
-
-import { invariant } from '../jsutils/invariant';
 
 import { getFriends, getHero, getHuman, getDroid } from './starWarsData';
 
