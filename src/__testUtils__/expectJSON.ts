import { expect } from 'chai';

import { mapValue } from '../jsutils/mapValue';
import { isObjectLike } from '../jsutils/isObjectLike';

/**
 * Deeply transforms an arbitrary value to a JSON-safe value by calling toJSON
 * on any nested value which defines it.
 */
function toJSONDeep(value: unknown): unknown {
  if (!isObjectLike(value)) {
    return value;
  }

  if (typeof value.toJSON === 'function') {
    return value.toJSON();
  }

  if (Array.isArray(value)) {
    return value.map(toJSONDeep);
  }

  return mapValue(value, toJSONDeep);
}

export function expectJSON(actual: unknown) {
  const actualJSON = toJSONDeep(actual);

  return {
    toDeepEqual(expected: unknown) {
      const expectedJSON = toJSONDeep(expected);
      expect(actualJSON).to.deep.equal(expectedJSON);
    },
<<<<<<< HEAD
=======
    toDeepNestedProperty(path: string, expected: unknown) {
      const expectedJSON = toJSONDeep(expected);
      expect(actualJSON).to.deep.nested.property(path, expectedJSON);
    },
>>>>>>> 6e48d16f
  };
}<|MERGE_RESOLUTION|>--- conflicted
+++ resolved
@@ -31,12 +31,5 @@
       const expectedJSON = toJSONDeep(expected);
       expect(actualJSON).to.deep.equal(expectedJSON);
     },
-<<<<<<< HEAD
-=======
-    toDeepNestedProperty(path: string, expected: unknown) {
-      const expectedJSON = toJSONDeep(expected);
-      expect(actualJSON).to.deep.nested.property(path, expectedJSON);
-    },
->>>>>>> 6e48d16f
   };
 }