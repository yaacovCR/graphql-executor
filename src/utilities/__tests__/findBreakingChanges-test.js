--- conflicted
+++ resolved
@@ -1428,7 +1428,6 @@
     );
   });
 
-<<<<<<< HEAD
   it('should detect interfaces added to types', () => {
     const interface1 = new GraphQLInterfaceType({
       name: 'Interface1',
@@ -1457,7 +1456,32 @@
           type: GraphQLString,
         },
       },
-=======
+    });
+
+    const oldSchema = new GraphQLSchema({
+      query: queryType,
+      types: [
+        oldType,
+      ]
+    });
+
+    const newSchema = new GraphQLSchema({
+      query: queryType,
+      types: [
+        newType,
+      ]
+    });
+
+    expect(
+      findInterfacesAddedToObjectTypes(oldSchema, newSchema)
+    ).to.eql([
+      {
+        description: 'Interface1 added to interfaces implemented by Type1.',
+        type: DangerousChangeType.INTERFACE_ADDED_TO_OBJECT
+      }
+    ]);
+  });
+  
   it('should detect if a type was added to a union type', () => {
     const type1 = new GraphQLObjectType({
       name: 'Type1',
@@ -1489,32 +1513,11 @@
       name: 'UnionType1',
       types: [ type1a, type2 ],
       resolveType: () => null,
->>>>>>> 2419c3dc
     });
 
     const oldSchema = new GraphQLSchema({
       query: queryType,
       types: [
-<<<<<<< HEAD
-        oldType,
-      ]
-    });
-
-    const newSchema = new GraphQLSchema({
-      query: queryType,
-      types: [
-        newType,
-      ]
-    });
-
-    expect(
-      findInterfacesAddedToObjectTypes(oldSchema, newSchema)
-    ).to.eql([
-      {
-        description: 'Interface1 added to interfaces implemented by Type1.',
-        type: DangerousChangeType.INTERFACE_ADDED_TO_OBJECT
-      }
-=======
         oldUnionType,
       ]
     });
@@ -1530,7 +1533,6 @@
         type: DangerousChangeType.TYPE_ADDED_TO_UNION,
         description: 'Type2 was added to union type UnionType1.',
       },
->>>>>>> 2419c3dc
     ]);
   });
 
@@ -1639,11 +1641,8 @@
       types: [
         oldType,
         enumThatGainsAValueOld,
-<<<<<<< HEAD
-        typeThatGainsInterfaceOld
-=======
+        typeThatGainsInterfaceOld,
         unionTypeThatGainsATypeOld
->>>>>>> 2419c3dc
       ]
     });
 
@@ -1652,11 +1651,8 @@
       types: [
         newType,
         enumThatGainsAValueNew,
-<<<<<<< HEAD
-        typeThaGainsInterfaceNew
-=======
+        typeThaGainsInterfaceNew,
         unionTypeThatGainsATypeNew
->>>>>>> 2419c3dc
       ]
     });
 
@@ -1670,15 +1666,14 @@
         type: 'VALUE_ADDED_TO_ENUM',
       },
       {
-<<<<<<< HEAD
         description: 'Interface1 added to interfaces implemented ' +
         'by TypeThatGainsInterface1.',
         type: DangerousChangeType.INTERFACE_ADDED_TO_OBJECT
-=======
+      },
+      {
         type: DangerousChangeType.TYPE_ADDED_TO_UNION,
         description: 'TypeInUnion2 was added to union type ' +
           'UnionTypeThatGainsAType.',
->>>>>>> 2419c3dc
       }
     ];
 
