--- conflicted
+++ resolved
@@ -1,235 +1,4 @@
-<<<<<<< HEAD
 /** Execute GraphQL queries. */
-=======
-/**
- * GraphQL.js provides a reference implementation for the GraphQL specification
- * but is also a useful utility for operating on GraphQL files and building
- * sophisticated tools.
- *
- * This primary module exports a general purpose function for fulfilling all
- * steps of the GraphQL specification in a single operation, but also includes
- * utilities for every part of the GraphQL specification:
- *
- *   - Parsing the GraphQL language.
- *   - Building a GraphQL type schema.
- *   - Validating a GraphQL request against a type schema.
- *   - Executing a GraphQL request against a type schema.
- *
- * This also includes utility functions for operating on GraphQL types and
- * GraphQL documents to facilitate building tools.
- *
- * You may also import from each sub-directory directly. For example, the
- * following two import statements are equivalent:
- *
- * ```ts
- * import { parse } from 'graphql';
- * import { parse } from 'graphql/language';
- * ```
- */
-
-/** The GraphQL.js version info. */
-export { version, versionInfo } from './version';
-
-/** The primary entry point into fulfilling a GraphQL request. */
-export type { GraphQLArgs } from './graphql';
-export { graphql, graphqlSync } from './graphql';
-
-/** Create and operate on GraphQL type definitions and schema. */
-export {
-  /** Definitions */
-  GraphQLSchema,
-  GraphQLDirective,
-  GraphQLScalarType,
-  GraphQLObjectType,
-  GraphQLInterfaceType,
-  GraphQLUnionType,
-  GraphQLEnumType,
-  GraphQLInputObjectType,
-  GraphQLList,
-  GraphQLNonNull,
-  /** Standard GraphQL Scalars */
-  specifiedScalarTypes,
-  GraphQLInt,
-  GraphQLFloat,
-  GraphQLString,
-  GraphQLBoolean,
-  GraphQLID,
-  /** Built-in Directives defined by the Spec */
-  specifiedDirectives,
-  GraphQLIncludeDirective,
-  GraphQLSkipDirective,
-  GraphQLDeferDirective,
-  GraphQLStreamDirective,
-  GraphQLDeprecatedDirective,
-  GraphQLSpecifiedByDirective,
-  /** "Enum" of Type Kinds */
-  TypeKind,
-  /** Constant Deprecation Reason */
-  DEFAULT_DEPRECATION_REASON,
-  /** GraphQL Types for introspection. */
-  introspectionTypes,
-  __Schema,
-  __Directive,
-  __DirectiveLocation,
-  __Type,
-  __Field,
-  __InputValue,
-  __EnumValue,
-  __TypeKind,
-  /** Meta-field definitions. */
-  SchemaMetaFieldDef,
-  TypeMetaFieldDef,
-  TypeNameMetaFieldDef,
-  /** Predicates */
-  isSchema,
-  isDirective,
-  isType,
-  isScalarType,
-  isObjectType,
-  isInterfaceType,
-  isUnionType,
-  isEnumType,
-  isInputObjectType,
-  isListType,
-  isNonNullType,
-  isInputType,
-  isOutputType,
-  isLeafType,
-  isCompositeType,
-  isAbstractType,
-  isWrappingType,
-  isNullableType,
-  isNamedType,
-  isRequiredArgument,
-  isRequiredInputField,
-  isSpecifiedScalarType,
-  isIntrospectionType,
-  isSpecifiedDirective,
-  /** Assertions */
-  assertSchema,
-  assertDirective,
-  assertType,
-  assertScalarType,
-  assertObjectType,
-  assertInterfaceType,
-  assertUnionType,
-  assertEnumType,
-  assertInputObjectType,
-  assertListType,
-  assertNonNullType,
-  assertInputType,
-  assertOutputType,
-  assertLeafType,
-  assertCompositeType,
-  assertAbstractType,
-  assertWrappingType,
-  assertNullableType,
-  assertNamedType,
-  /** Un-modifiers */
-  getNullableType,
-  getNamedType,
-  /** Validate GraphQL schema. */
-  validateSchema,
-  assertValidSchema,
-} from './type/index';
-
-export type {
-  GraphQLType,
-  GraphQLInputType,
-  GraphQLOutputType,
-  GraphQLLeafType,
-  GraphQLCompositeType,
-  GraphQLAbstractType,
-  GraphQLWrappingType,
-  GraphQLNullableType,
-  GraphQLNamedType,
-  GraphQLNamedInputType,
-  GraphQLNamedOutputType,
-  ThunkReadonlyArray,
-  ThunkObjMap,
-  GraphQLSchemaConfig,
-  GraphQLSchemaExtensions,
-  GraphQLDirectiveConfig,
-  GraphQLDirectiveExtensions,
-  GraphQLArgument,
-  GraphQLArgumentConfig,
-  GraphQLArgumentExtensions,
-  GraphQLEnumTypeConfig,
-  GraphQLEnumTypeExtensions,
-  GraphQLEnumValue,
-  GraphQLEnumValueConfig,
-  GraphQLEnumValueConfigMap,
-  GraphQLEnumValueExtensions,
-  GraphQLField,
-  GraphQLFieldConfig,
-  GraphQLFieldConfigArgumentMap,
-  GraphQLFieldConfigMap,
-  GraphQLFieldExtensions,
-  GraphQLFieldMap,
-  GraphQLFieldResolver,
-  GraphQLInputField,
-  GraphQLInputFieldConfig,
-  GraphQLInputFieldConfigMap,
-  GraphQLInputFieldExtensions,
-  GraphQLInputFieldMap,
-  GraphQLInputObjectTypeConfig,
-  GraphQLInputObjectTypeExtensions,
-  GraphQLInterfaceTypeConfig,
-  GraphQLInterfaceTypeExtensions,
-  GraphQLIsTypeOfFn,
-  GraphQLObjectTypeConfig,
-  GraphQLObjectTypeExtensions,
-  GraphQLResolveInfo,
-  ResponsePath,
-  GraphQLScalarTypeConfig,
-  GraphQLScalarTypeExtensions,
-  GraphQLTypeResolver,
-  GraphQLUnionTypeConfig,
-  GraphQLUnionTypeExtensions,
-  GraphQLScalarSerializer,
-  GraphQLScalarValueParser,
-  GraphQLScalarLiteralParser,
-} from './type/index';
-
-/** Parse and operate on GraphQL language source files. */
-export {
-  Token,
-  Source,
-  Location,
-  getLocation,
-  /** Print source location */
-  printLocation,
-  printSourceLocation,
-  /** Lex */
-  Lexer,
-  TokenKind,
-  /** Parse */
-  parse,
-  parseValue,
-  parseConstValue,
-  parseType,
-  /** Print */
-  print,
-  /** Visit */
-  visit,
-  visitInParallel,
-  getVisitFn,
-  BREAK,
-  Kind,
-  DirectiveLocation,
-  /** Predicates */
-  isDefinitionNode,
-  isExecutableDefinitionNode,
-  isSelectionNode,
-  isValueNode,
-  isConstValueNode,
-  isTypeNode,
-  isTypeSystemDefinitionNode,
-  isTypeDefinitionNode,
-  isTypeSystemExtensionNode,
-  isTypeExtensionNode,
-} from './language/index';
->>>>>>> a09e09c8
 
 export type { ExecutionArgs } from './execution/index';
 
@@ -237,177 +6,11 @@
   Executor,
   defaultFieldResolver,
   defaultTypeResolver,
-<<<<<<< HEAD
   execute,
   executeSync,
   subscribe,
   createSourceEventStream,
 } from './execution/index';
-=======
-  responsePathAsArray,
-  getDirectiveValues,
-} from './execution/index';
 
-export type {
-  ExecutionArgs,
-  ExecutionResult,
-  FormattedExecutionResult,
-  ExecutionPatchResult,
-  FormattedExecutionPatchResult,
-  AsyncExecutionResult,
-} from './execution/index';
-
-export { subscribe, createSourceEventStream } from './subscription/index';
-export type { SubscriptionArgs } from './subscription/index';
-
-/** Validate GraphQL documents. */
-export {
-  validate,
-  ValidationContext,
-  /** All validation rules in the GraphQL Specification. */
-  specifiedRules,
-  /** Individual validation rules. */
-  ExecutableDefinitionsRule,
-  FieldsOnCorrectTypeRule,
-  FragmentsOnCompositeTypesRule,
-  KnownArgumentNamesRule,
-  KnownDirectivesRule,
-  KnownFragmentNamesRule,
-  KnownTypeNamesRule,
-  LoneAnonymousOperationRule,
-  NoFragmentCyclesRule,
-  NoUndefinedVariablesRule,
-  NoUnusedFragmentsRule,
-  NoUnusedVariablesRule,
-  OverlappingFieldsCanBeMergedRule,
-  PossibleFragmentSpreadsRule,
-  ProvidedRequiredArgumentsRule,
-  ScalarLeafsRule,
-  SingleFieldSubscriptionsRule,
-  UniqueArgumentNamesRule,
-  UniqueDirectivesPerLocationRule,
-  UniqueFragmentNamesRule,
-  UniqueInputFieldNamesRule,
-  UniqueOperationNamesRule,
-  UniqueVariableNamesRule,
-  ValuesOfCorrectTypeRule,
-  VariablesAreInputTypesRule,
-  VariablesInAllowedPositionRule,
-  /** SDL-specific validation rules */
-  LoneSchemaDefinitionRule,
-  UniqueOperationTypesRule,
-  UniqueTypeNamesRule,
-  UniqueEnumValueNamesRule,
-  UniqueFieldDefinitionNamesRule,
-  UniqueDirectiveNamesRule,
-  PossibleTypeExtensionsRule,
-  /** Custom validation rules */
-  NoDeprecatedCustomRule,
-  NoSchemaIntrospectionCustomRule,
-} from './validation/index';
-
-export type { ValidationRule } from './validation/index';
-
-/** Create, format, and print GraphQL errors. */
-export {
-  GraphQLError,
-  syntaxError,
-  locatedError,
-  printError,
-  formatError,
-} from './error/index';
-
-export type { GraphQLFormattedError } from './error/index';
-
-/** Utilities for operating on GraphQL type schema and parsed sources. */
-export {
-  /**
-   * Produce the GraphQL query recommended for a full schema introspection.
-   * Accepts optional IntrospectionOptions.
-   */
-  getIntrospectionQuery,
-  /** Gets the target Operation from a Document. */
-  getOperationAST,
-  /** Gets the Type for the target Operation AST. */
-  getOperationRootType,
-  /** Convert a GraphQLSchema to an IntrospectionQuery. */
-  introspectionFromSchema,
-  /** Build a GraphQLSchema from an introspection result. */
-  buildClientSchema,
-  /** Build a GraphQLSchema from a parsed GraphQL Schema language AST. */
-  buildASTSchema,
-  /** Build a GraphQLSchema from a GraphQL schema language document. */
-  buildSchema,
-  /** Extends an existing GraphQLSchema from a parsed GraphQL Schema language AST. */
-  extendSchema,
-  /** Sort a GraphQLSchema. */
-  lexicographicSortSchema,
-  /** Print a GraphQLSchema to GraphQL Schema language. */
-  printSchema,
-  /** Print a GraphQLType to GraphQL Schema language. */
-  printType,
-  /** Prints the built-in introspection schema in the Schema Language format. */
-  printIntrospectionSchema,
-  /** Create a GraphQLType from a GraphQL language AST. */
-  typeFromAST,
-  /** Create a JavaScript value from a GraphQL language AST with a Type. */
-  valueFromAST,
-  /** Create a JavaScript value from a GraphQL language AST without a Type. */
-  valueFromASTUntyped,
-  /** Create a GraphQL language AST from a JavaScript value. */
-  astFromValue,
-  /** A helper to use within recursive-descent visitors which need to be aware of the GraphQL type system. */
-  TypeInfo,
-  visitWithTypeInfo,
-  /** Coerces a JavaScript value to a GraphQL type, or produces errors. */
-  coerceInputValue,
-  /** Concatenates multiple AST together. */
-  concatAST,
-  /** Separates an AST into an AST per Operation. */
-  separateOperations,
-  /** Strips characters that are not significant to the validity or execution of a GraphQL document. */
-  stripIgnoredCharacters,
-  /** Comparators for types */
-  isEqualType,
-  isTypeSubTypeOf,
-  doTypesOverlap,
-  /** Asserts a string is a valid GraphQL name. */
-  assertValidName,
-  /** Determine if a string is a valid GraphQL name. */
-  isValidNameError,
-  /** Compares two GraphQLSchemas and detects breaking changes. */
-  BreakingChangeType,
-  DangerousChangeType,
-  findBreakingChanges,
-  findDangerousChanges,
-} from './utilities/index';
-
-export type {
-  IntrospectionOptions,
-  IntrospectionQuery,
-  IntrospectionSchema,
-  IntrospectionType,
-  IntrospectionInputType,
-  IntrospectionOutputType,
-  IntrospectionScalarType,
-  IntrospectionObjectType,
-  IntrospectionInterfaceType,
-  IntrospectionUnionType,
-  IntrospectionEnumType,
-  IntrospectionInputObjectType,
-  IntrospectionTypeRef,
-  IntrospectionInputTypeRef,
-  IntrospectionOutputTypeRef,
-  IntrospectionNamedTypeRef,
-  IntrospectionListTypeRef,
-  IntrospectionNonNullTypeRef,
-  IntrospectionField,
-  IntrospectionInputValue,
-  IntrospectionEnumValue,
-  IntrospectionDirective,
-  BuildSchemaOptions,
-  BreakingChange,
-  DangerousChange,
-  TypedQueryDocumentNode,
-} from './utilities/index';
->>>>>>> a09e09c8
+/** Directives for defer/stream support */
+export { GraphQLDeferDirective, GraphQLStreamDirective } from './type/index';