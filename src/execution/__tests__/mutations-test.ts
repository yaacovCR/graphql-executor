--- conflicted
+++ resolved
@@ -3,13 +3,10 @@
 
 import { GraphQLInt, GraphQLObjectType, GraphQLSchema, parse } from 'graphql';
 
-<<<<<<< HEAD
+import { isAsyncIterable } from '../../jsutils/isAsyncIterable';
+import { invariant } from '../../jsutils/invariant';
+
 import { expectJSON } from '../../__testUtils__/expectJSON';
-=======
-import { invariant } from '../../jsutils/invariant';
-import { isAsyncIterable } from '../../jsutils/isAsyncIterable';
-import { parse } from '../../language/parser';
->>>>>>> a09e09c8
 
 import { resolveOnNextTick } from '../../__testUtils__/resolveOnNextTick';
 
