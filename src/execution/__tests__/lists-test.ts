--- conflicted
+++ resolved
@@ -1,21 +1,20 @@
 import { expect } from 'chai';
 import { describe, it } from 'mocha';
 
-<<<<<<< HEAD
-import { buildSchema, parse } from 'graphql';
-=======
+import type { ExecutionResult, GraphQLFieldResolver } from 'graphql';
+import {
+  GraphQLList,
+  GraphQLObjectType,
+  GraphQLSchema,
+  GraphQLString,
+  buildSchema,
+  parse,
+} from 'graphql';
+
 import type { PromiseOrValue } from '../../jsutils/PromiseOrValue';
 
-import { parse } from '../../language/parser';
-import type { GraphQLFieldResolver } from '../../type/definition';
-import { GraphQLList, GraphQLObjectType } from '../../type/definition';
-import { GraphQLString } from '../../type/scalars';
-import { GraphQLSchema } from '../../type/schema';
->>>>>>> 93bd84a2
-
 import { expectJSON } from '../../__testUtils__/expectJSON';
 
-import type { ExecutionResult } from '../execute';
 import { execute, executeSync } from '../execute';
 
 describe('Execute: Accepts any iterable as list value', () => {
@@ -137,7 +136,7 @@
       throw new Error('bad');
     }
 
-    expect(await complete({ listField })).to.deep.equal({
+    expectJSON(await complete({ listField })).toDeepEqual({
       data: { listField: ['two', '4', null] },
       errors: [
         {
@@ -156,7 +155,7 @@
       yield await Promise.resolve(4);
     }
 
-    expect(await complete({ listField })).to.deep.equal({
+    expectJSON(await complete({ listField })).toDeepEqual({
       data: { listField: ['two', null, '4'] },
       errors: [
         {
@@ -174,7 +173,7 @@
       yield await Promise.resolve({});
     }
 
-    expect(await complete({ listField })).to.deep.equal({
+    expectJSON(await complete({ listField })).toDeepEqual({
       data: { listField: ['two', null] },
       errors: [
         {
@@ -195,14 +194,14 @@
   });
 
   it('Handles rejected promises from `completeValue` in AsyncIterables', async () => {
-    expect(
+    expectJSON(
       await completeObjectList(({ index }) => {
         if (index === 2) {
           return Promise.reject(new Error('bad'));
         }
         return Promise.resolve(index);
       }),
-    ).to.deep.equal({
+    ).toDeepEqual({
       data: { listField: [{ index: '0' }, { index: '1' }, { index: null }] },
       errors: [
         {
