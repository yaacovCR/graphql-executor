--- conflicted
+++ resolved
@@ -1,8 +1,7 @@
 import { expect } from 'chai';
 import { describe, it } from 'mocha';
 
-<<<<<<< HEAD
-import type { ExecutionResult, GraphQLFieldResolver } from 'graphql';
+import type { GraphQLFieldResolver } from 'graphql';
 import {
   GraphQLList,
   GraphQLObjectType,
@@ -11,21 +10,12 @@
   buildSchema,
   parse,
 } from 'graphql';
-=======
+
 import type { PromiseOrValue } from '../../jsutils/PromiseOrValue';
 
-import { parse } from '../../language/parser';
-import type { GraphQLFieldResolver } from '../../type/definition';
-import { GraphQLList, GraphQLObjectType } from '../../type/definition';
-import { GraphQLString } from '../../type/scalars';
-import { GraphQLSchema } from '../../type/schema';
->>>>>>> a09e09c8
-
-import type { PromiseOrValue } from '../../jsutils/PromiseOrValue';
-
 import { expectJSON } from '../../__testUtils__/expectJSON';
 
-import type { ExecutionResult, AsyncExecutionResult } from '../execute';
+import type { ExecutionResult, AsyncExecutionResult } from '../executor';
 import { execute, executeSync } from '../execute';
 
 describe('Execute: Accepts any iterable as list value', () => {
@@ -96,11 +86,7 @@
 
   function completeObjectList(
     resolve: GraphQLFieldResolver<{ index: number }, unknown>,
-<<<<<<< HEAD
-  ): PromiseOrValue<ExecutionResult> {
-=======
   ): PromiseOrValue<ExecutionResult | AsyncIterable<AsyncExecutionResult>> {
->>>>>>> a09e09c8
     const schema = new GraphQLSchema({
       query: new GraphQLObjectType({
         name: 'Query',
@@ -151,11 +137,7 @@
       throw new Error('bad');
     }
 
-<<<<<<< HEAD
     expectJSON(await complete({ listField })).toDeepEqual({
-=======
-    expect(await complete({ listField })).to.deep.equal({
->>>>>>> a09e09c8
       data: { listField: ['two', '4', null] },
       errors: [
         {
@@ -174,11 +156,7 @@
       yield await Promise.resolve(4);
     }
 
-<<<<<<< HEAD
     expectJSON(await complete({ listField })).toDeepEqual({
-=======
-    expect(await complete({ listField })).to.deep.equal({
->>>>>>> a09e09c8
       data: { listField: ['two', null, '4'] },
       errors: [
         {
@@ -196,11 +174,7 @@
       yield await Promise.resolve({});
     }
 
-<<<<<<< HEAD
     expectJSON(await complete({ listField })).toDeepEqual({
-=======
-    expect(await complete({ listField })).to.deep.equal({
->>>>>>> a09e09c8
       data: { listField: ['two', null] },
       errors: [
         {
@@ -221,22 +195,14 @@
   });
 
   it('Handles rejected promises from `completeValue` in AsyncIterables', async () => {
-<<<<<<< HEAD
     expectJSON(
-=======
-    expect(
->>>>>>> a09e09c8
       await completeObjectList(({ index }) => {
         if (index === 2) {
           return Promise.reject(new Error('bad'));
         }
         return Promise.resolve(index);
       }),
-<<<<<<< HEAD
     ).toDeepEqual({
-=======
-    ).to.deep.equal({
->>>>>>> a09e09c8
       data: { listField: [{ index: '0' }, { index: '1' }, { index: null }] },
       errors: [
         {
