import type {
  FieldNode,
  FragmentDefinitionNode,
  FragmentSpreadNode,
  GraphQLObjectType,
  GraphQLSchema,
  InlineFragmentNode,
  SelectionSetNode,
} from 'graphql';

import {
  GraphQLIncludeDirective,
  GraphQLSkipDirective,
<<<<<<< HEAD
  Kind,
  isAbstractType,
  typeFromAST,
} from 'graphql';

import type { Maybe } from '../jsutils/Maybe';
import type { ObjMap } from '../jsutils/ObjMap';
=======
  GraphQLDeferDirective,
} from '../type/directives';
import { isAbstractType } from '../type/definition';
>>>>>>> fb1b2aa2

import { GraphQLDeferDirective } from '../type/index';

import { getDirectiveValues } from './values';

export interface PatchFields {
  label?: string;
  fields: Map<string, ReadonlyArray<FieldNode>>;
}

export interface FieldsAndPatches {
  fields: Map<string, ReadonlyArray<FieldNode>>;
  patches: Array<PatchFields>;
}

/**
 * Given a selectionSet, collect all of the fields and returns it at the end.
 *
 * CollectFields requires the "runtime type" of an object. For a field which
 * returns an Interface or Union type, the "runtime type" will be the actual
 * Object type returned by that field.
 *
 * @internal
 */
export function collectFields(
  schema: GraphQLSchema,
  fragments: ObjMap<FragmentDefinitionNode>,
  variableValues: { [variable: string]: unknown },
  runtimeType: GraphQLObjectType,
  selectionSet: SelectionSetNode,
<<<<<<< HEAD
  ignoreDefer?: Maybe<boolean>,
=======
>>>>>>> fb1b2aa2
): FieldsAndPatches {
  const fields = new Map();
  const patches: Array<PatchFields> = [];
  collectFieldsImpl(
    schema,
    fragments,
    variableValues,
    runtimeType,
    selectionSet,
    fields,
    patches,
    new Set(),
    ignoreDefer,
  );
  return { fields, patches };
}

/**
 * Given an array of field nodes, collects all of the subfields of the passed
 * in fields, and returns it at the end.
 *
 * CollectFields requires the "return type" of an object. For a field which
 * returns an Interface or Union type, the "return type" will be the actual
 * Object type returned by that field.
 *
 * @internal
 */
export function collectSubfields(
  schema: GraphQLSchema,
  fragments: ObjMap<FragmentDefinitionNode>,
  variableValues: { [variable: string]: unknown },
  returnType: GraphQLObjectType,
  fieldNodes: ReadonlyArray<FieldNode>,
<<<<<<< HEAD
  ignoreDefer?: Maybe<boolean>,
=======
>>>>>>> fb1b2aa2
): FieldsAndPatches {
  const subFieldNodes = new Map();
  const subPatches: Array<PatchFields> = [];
  const visitedFragmentNames = new Set<string>();

  const subPatches: Array<PatchFields> = [];
  const subFieldsAndPatches = {
    fields: subFieldNodes,
    patches: subPatches,
  };

  for (const node of fieldNodes) {
    if (node.selectionSet) {
      collectFieldsImpl(
        schema,
        fragments,
        variableValues,
        returnType,
        node.selectionSet,
        subFieldNodes,
        subPatches,
        visitedFragmentNames,
        ignoreDefer,
      );
    }
  }
<<<<<<< HEAD
  return {
    fields: subFieldNodes,
    patches: subPatches,
  };
=======
  return subFieldsAndPatches;
>>>>>>> fb1b2aa2
}

function collectFieldsImpl(
  schema: GraphQLSchema,
  fragments: ObjMap<FragmentDefinitionNode>,
  variableValues: { [variable: string]: unknown },
  runtimeType: GraphQLObjectType,
  selectionSet: SelectionSetNode,
  fields: Map<string, Array<FieldNode>>,
  patches: Array<PatchFields>,
  visitedFragmentNames: Set<string>,
  ignoreDefer?: Maybe<boolean>,
): void {
  for (const selection of selectionSet.selections) {
    switch (selection.kind) {
      case Kind.FIELD: {
        if (!shouldIncludeNode(variableValues, selection)) {
          continue;
        }
        const name = getFieldEntryKey(selection);
        const fieldList = fields.get(name);
        if (fieldList !== undefined) {
          fieldList.push(selection);
        } else {
          fields.set(name, [selection]);
        }
        break;
      }
      case Kind.INLINE_FRAGMENT: {
        if (
          !shouldIncludeNode(variableValues, selection) ||
          !doesFragmentConditionMatch(schema, selection, runtimeType)
        ) {
          continue;
        }

        const defer = getDeferValues(variableValues, selection);

<<<<<<< HEAD
        if (!ignoreDefer && defer) {
=======
        if (defer) {
>>>>>>> fb1b2aa2
          const patchFields = new Map();
          collectFieldsImpl(
            schema,
            fragments,
            variableValues,
            runtimeType,
            selection.selectionSet,
            patchFields,
            patches,
            visitedFragmentNames,
<<<<<<< HEAD
            ignoreDefer,
=======
>>>>>>> fb1b2aa2
          );
          patches.push({
            label: defer.label,
            fields: patchFields,
          });
        } else {
          collectFieldsImpl(
            schema,
            fragments,
            variableValues,
            runtimeType,
            selection.selectionSet,
            fields,
            patches,
            visitedFragmentNames,
<<<<<<< HEAD
            ignoreDefer,
=======
>>>>>>> fb1b2aa2
          );
        }
        break;
      }
      case Kind.FRAGMENT_SPREAD: {
        const fragName = selection.name.value;

        if (!shouldIncludeNode(variableValues, selection)) {
          continue;
        }

        const defer = getDeferValues(variableValues, selection);
        if (visitedFragmentNames.has(fragName) && !defer) {
          continue;
        }

        const fragment = fragments[fragName];
        if (
          !fragment ||
          !doesFragmentConditionMatch(schema, fragment, runtimeType)
        ) {
          continue;
        }
<<<<<<< HEAD
        visitedFragmentNames.add(fragName);

        if (!ignoreDefer && defer) {
=======

        visitedFragmentNames.add(fragName);

        if (defer) {
>>>>>>> fb1b2aa2
          const patchFields = new Map();
          collectFieldsImpl(
            schema,
            fragments,
            variableValues,
            runtimeType,
            fragment.selectionSet,
            patchFields,
            patches,
            visitedFragmentNames,
<<<<<<< HEAD
            ignoreDefer,
=======
>>>>>>> fb1b2aa2
          );
          patches.push({
            label: defer.label,
            fields: patchFields,
          });
        } else {
          collectFieldsImpl(
            schema,
            fragments,
            variableValues,
            runtimeType,
            fragment.selectionSet,
            fields,
            patches,
            visitedFragmentNames,
<<<<<<< HEAD
            ignoreDefer,
=======
>>>>>>> fb1b2aa2
          );
        }
        break;
      }
    }
  }
}

/**
 * Returns an object containing the `@defer` arguments if a field should be
 * deferred based on the experimental flag, defer directive present and
 * not disabled by the "if" argument.
 */
function getDeferValues(
  variableValues: { [variable: string]: unknown },
  node: FragmentSpreadNode | InlineFragmentNode,
): undefined | { label?: string } {
  const defer = getDirectiveValues(GraphQLDeferDirective, node, variableValues);

  if (!defer) {
    return;
  }

  if (defer.if === false) {
    return;
  }

  return {
    label: typeof defer.label === 'string' ? defer.label : undefined,
  };
}

/**
 * Determines if a field should be included based on the `@include` and `@skip`
 * directives, where `@skip` has higher precedence than `@include`.
 */
function shouldIncludeNode(
  variableValues: { [variable: string]: unknown },
  node: FragmentSpreadNode | FieldNode | InlineFragmentNode,
): boolean {
  const skip = getDirectiveValues(GraphQLSkipDirective, node, variableValues);
  if (skip?.if === true) {
    return false;
  }

  const include = getDirectiveValues(
    GraphQLIncludeDirective,
    node,
    variableValues,
  );
  if (include?.if === false) {
    return false;
  }
  return true;
}

/**
 * Determines if a fragment is applicable to the given type.
 */
function doesFragmentConditionMatch(
  schema: GraphQLSchema,
  fragment: FragmentDefinitionNode | InlineFragmentNode,
  type: GraphQLObjectType,
): boolean {
  const typeConditionNode = fragment.typeCondition;
  if (!typeConditionNode) {
    return true;
  }
  const conditionalType = typeFromAST(schema, typeConditionNode);
  if (conditionalType === type) {
    return true;
  }
  if (isAbstractType(conditionalType)) {
    return schema.isSubType(conditionalType, type);
  }
  return false;
}

/**
 * Implements the logic to compute the key of a given field's entry
 */
function getFieldEntryKey(node: FieldNode): string {
  return node.alias ? node.alias.value : node.name.value;
}<|MERGE_RESOLUTION|>--- conflicted
+++ resolved
@@ -11,7 +11,6 @@
 import {
   GraphQLIncludeDirective,
   GraphQLSkipDirective,
-<<<<<<< HEAD
   Kind,
   isAbstractType,
   typeFromAST,
@@ -19,13 +18,8 @@
 
 import type { Maybe } from '../jsutils/Maybe';
 import type { ObjMap } from '../jsutils/ObjMap';
-=======
-  GraphQLDeferDirective,
-} from '../type/directives';
-import { isAbstractType } from '../type/definition';
->>>>>>> fb1b2aa2
-
-import { GraphQLDeferDirective } from '../type/index';
+
+import { GraphQLDeferDirective } from '../type/directives';
 
 import { getDirectiveValues } from './values';
 
@@ -54,10 +48,7 @@
   variableValues: { [variable: string]: unknown },
   runtimeType: GraphQLObjectType,
   selectionSet: SelectionSetNode,
-<<<<<<< HEAD
   ignoreDefer?: Maybe<boolean>,
-=======
->>>>>>> fb1b2aa2
 ): FieldsAndPatches {
   const fields = new Map();
   const patches: Array<PatchFields> = [];
@@ -91,20 +82,11 @@
   variableValues: { [variable: string]: unknown },
   returnType: GraphQLObjectType,
   fieldNodes: ReadonlyArray<FieldNode>,
-<<<<<<< HEAD
   ignoreDefer?: Maybe<boolean>,
-=======
->>>>>>> fb1b2aa2
 ): FieldsAndPatches {
   const subFieldNodes = new Map();
   const subPatches: Array<PatchFields> = [];
   const visitedFragmentNames = new Set<string>();
-
-  const subPatches: Array<PatchFields> = [];
-  const subFieldsAndPatches = {
-    fields: subFieldNodes,
-    patches: subPatches,
-  };
 
   for (const node of fieldNodes) {
     if (node.selectionSet) {
@@ -121,14 +103,10 @@
       );
     }
   }
-<<<<<<< HEAD
   return {
     fields: subFieldNodes,
     patches: subPatches,
   };
-=======
-  return subFieldsAndPatches;
->>>>>>> fb1b2aa2
 }
 
 function collectFieldsImpl(
@@ -167,11 +145,7 @@
 
         const defer = getDeferValues(variableValues, selection);
 
-<<<<<<< HEAD
         if (!ignoreDefer && defer) {
-=======
-        if (defer) {
->>>>>>> fb1b2aa2
           const patchFields = new Map();
           collectFieldsImpl(
             schema,
@@ -182,10 +156,7 @@
             patchFields,
             patches,
             visitedFragmentNames,
-<<<<<<< HEAD
             ignoreDefer,
-=======
->>>>>>> fb1b2aa2
           );
           patches.push({
             label: defer.label,
@@ -201,10 +172,7 @@
             fields,
             patches,
             visitedFragmentNames,
-<<<<<<< HEAD
             ignoreDefer,
-=======
->>>>>>> fb1b2aa2
           );
         }
         break;
@@ -228,16 +196,9 @@
         ) {
           continue;
         }
-<<<<<<< HEAD
         visitedFragmentNames.add(fragName);
 
         if (!ignoreDefer && defer) {
-=======
-
-        visitedFragmentNames.add(fragName);
-
-        if (defer) {
->>>>>>> fb1b2aa2
           const patchFields = new Map();
           collectFieldsImpl(
             schema,
@@ -248,10 +209,7 @@
             patchFields,
             patches,
             visitedFragmentNames,
-<<<<<<< HEAD
             ignoreDefer,
-=======
->>>>>>> fb1b2aa2
           );
           patches.push({
             label: defer.label,
@@ -267,10 +225,7 @@
             fields,
             patches,
             visitedFragmentNames,
-<<<<<<< HEAD
             ignoreDefer,
-=======
->>>>>>> fb1b2aa2
           );
         }
         break;
