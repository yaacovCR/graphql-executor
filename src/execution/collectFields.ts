--- conflicted
+++ resolved
@@ -11,18 +11,14 @@
 import {
   GraphQLIncludeDirective,
   GraphQLSkipDirective,
-<<<<<<< HEAD
   Kind,
   isAbstractType,
   typeFromAST,
 } from 'graphql';
-=======
-  GraphQLDeferDirective,
-} from '../type/directives';
-import { isAbstractType } from '../type/definition';
->>>>>>> a09e09c8
 
 import type { ObjMap } from '../jsutils/ObjMap';
+
+import { GraphQLDeferDirective } from '../type/index';
 
 import { getDirectiveValues } from './values';
 
@@ -51,8 +47,9 @@
   variableValues: { [variable: string]: unknown },
   runtimeType: GraphQLObjectType,
   selectionSet: SelectionSetNode,
-): Map<string, ReadonlyArray<FieldNode>> {
+): FieldsAndPatches {
   const fields = new Map();
+  const patches: Array<PatchFields> = [];
   collectFieldsImpl(
     schema,
     fragments,
@@ -60,9 +57,10 @@
     runtimeType,
     selectionSet,
     fields,
+    patches,
     new Set(),
   );
-  return fields;
+  return { fields, patches };
 }
 
 /**
@@ -81,8 +79,9 @@
   variableValues: { [variable: string]: unknown },
   returnType: GraphQLObjectType,
   fieldNodes: ReadonlyArray<FieldNode>,
-): Map<string, ReadonlyArray<FieldNode>> {
+): FieldsAndPatches {
   const subFieldNodes = new Map();
+  const subPatches: Array<PatchFields> = [];
   const visitedFragmentNames = new Set<string>();
   for (const node of fieldNodes) {
     if (node.selectionSet) {
@@ -93,11 +92,15 @@
         returnType,
         node.selectionSet,
         subFieldNodes,
+        subPatches,
         visitedFragmentNames,
       );
     }
   }
-  return subFieldNodes;
+  return {
+    fields: subFieldNodes,
+    patches: subPatches,
+  };
 }
 
 function collectFieldsImpl(
@@ -109,11 +112,7 @@
   fields: Map<string, Array<FieldNode>>,
   patches: Array<PatchFields>,
   visitedFragmentNames: Set<string>,
-<<<<<<< HEAD
 ): void {
-=======
-): FieldsAndPatches {
->>>>>>> a09e09c8
   for (const selection of selectionSet.selections) {
     switch (selection.kind) {
       case Kind.FIELD: {
@@ -136,28 +135,18 @@
         ) {
           continue;
         }
-<<<<<<< HEAD
-        collectFieldsImpl(
-          schema,
-          fragments,
-          variableValues,
-          runtimeType,
-          selection.selectionSet,
-          fields,
-          visitedFragmentNames,
-        );
-=======
 
         const defer = getDeferValues(variableValues, selection);
 
         if (defer) {
-          const { fields: patchFields } = collectFields(
+          const patchFields = new Map();
+          collectFieldsImpl(
             schema,
             fragments,
             variableValues,
             runtimeType,
             selection.selectionSet,
-            new Map(),
+            patchFields,
             patches,
             visitedFragmentNames,
           );
@@ -166,7 +155,7 @@
             fields: patchFields,
           });
         } else {
-          collectFields(
+          collectFieldsImpl(
             schema,
             fragments,
             variableValues,
@@ -177,7 +166,6 @@
             visitedFragmentNames,
           );
         }
->>>>>>> a09e09c8
         break;
       }
       case Kind.FRAGMENT_SPREAD: {
@@ -199,27 +187,17 @@
         ) {
           continue;
         }
-<<<<<<< HEAD
-        collectFieldsImpl(
-          schema,
-          fragments,
-          variableValues,
-          runtimeType,
-          fragment.selectionSet,
-          fields,
-          visitedFragmentNames,
-        );
-=======
         visitedFragmentNames.add(fragName);
 
         if (defer) {
-          const { fields: patchFields } = collectFields(
+          const patchFields = new Map();
+          collectFieldsImpl(
             schema,
             fragments,
             variableValues,
             runtimeType,
             fragment.selectionSet,
-            new Map(),
+            patchFields,
             patches,
             visitedFragmentNames,
           );
@@ -228,7 +206,7 @@
             fields: patchFields,
           });
         } else {
-          collectFields(
+          collectFieldsImpl(
             schema,
             fragments,
             variableValues,
@@ -239,14 +217,10 @@
             visitedFragmentNames,
           );
         }
->>>>>>> a09e09c8
         break;
       }
     }
   }
-<<<<<<< HEAD
-=======
-  return { fields, patches };
 }
 
 /**
@@ -271,7 +245,6 @@
   return {
     label: typeof defer.label === 'string' ? defer.label : undefined,
   };
->>>>>>> a09e09c8
 }
 
 /**
